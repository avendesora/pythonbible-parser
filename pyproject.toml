--- conflicted
+++ resolved
@@ -25,11 +25,7 @@
 ]
 requires = [
     "defusedxml >=0.7.1",
-<<<<<<< HEAD
-    "pythonbible ==0.13.1,
-=======
     "pythonbible ==0.13.1",
->>>>>>> 85f9d0c1
 ]
 description-file = "README.md"
 requires-python = ">=3.8"
